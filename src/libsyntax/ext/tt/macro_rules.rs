// Copyright 2015 The Rust Project Developers. See the COPYRIGHT
// file at the top-level directory of this distribution and at
// http://rust-lang.org/COPYRIGHT.
//
// Licensed under the Apache License, Version 2.0 <LICENSE-APACHE or
// http://www.apache.org/licenses/LICENSE-2.0> or the MIT license
// <LICENSE-MIT or http://opensource.org/licenses/MIT>, at your
// option. This file may not be copied, modified, or distributed
// except according to those terms.

use ast;
use syntax_pos::{Span, DUMMY_SP};
use ext::base::{DummyResult, ExtCtxt, MacResult, SyntaxExtension};
use ext::base::{NormalTT, TTMacroExpander};
use ext::tt::macro_parser::{Success, Error, Failure};
use ext::tt::macro_parser::{MatchedSeq, MatchedNonterminal};
use ext::tt::macro_parser::parse;
use parse::lexer::new_tt_reader;
use parse::parser::{Parser, Restrictions};
use parse::token::{self, gensym_ident, NtTT, Token};
use parse::token::Token::*;
use print;
use ptr::P;
use tokenstream::{self, TokenTree};

use util::small_vector::SmallVector;

use std::cell::RefCell;
use std::collections::{HashMap};
use std::collections::hash_map::{Entry};

struct ParserAnyMacro<'a> {
    parser: RefCell<Parser<'a>>,

    /// Span of the expansion site of the macro this parser is for
    site_span: Span,
    /// The ident of the macro we're parsing
    macro_ident: ast::Ident
}

impl<'a> ParserAnyMacro<'a> {
    /// Make sure we don't have any tokens left to parse, so we don't
    /// silently drop anything. `allow_semi` is so that "optional"
    /// semicolons at the end of normal expressions aren't complained
    /// about e.g. the semicolon in `macro_rules! kapow { () => {
    /// panic!(); } }` doesn't get picked up by .parse_expr(), but it's
    /// allowed to be there.
    fn ensure_complete_parse(&self, allow_semi: bool, context: &str) {
        let mut parser = self.parser.borrow_mut();
        if allow_semi && parser.token == token::Semi {
            parser.bump();
        }
        if parser.token != token::Eof {
            let token_str = parser.this_token_to_string();
            let msg = format!("macro expansion ignores token `{}` and any \
                               following",
                              token_str);
            let span = parser.span;
            let mut err = parser.diagnostic().struct_span_err(span, &msg[..]);
            let msg = format!("caused by the macro expansion here; the usage \
                               of `{}!` is likely invalid in {} context",
                               self.macro_ident, context);
            err.span_note(self.site_span, &msg[..])
               .emit();
        }
    }
}

impl<'a> MacResult for ParserAnyMacro<'a> {
    fn make_expr(self: Box<ParserAnyMacro<'a>>) -> Option<P<ast::Expr>> {
        let ret = panictry!(self.parser.borrow_mut().parse_expr());
        self.ensure_complete_parse(true, "expression");
        Some(ret)
    }
    fn make_pat(self: Box<ParserAnyMacro<'a>>) -> Option<P<ast::Pat>> {
        let ret = panictry!(self.parser.borrow_mut().parse_pat());
        self.ensure_complete_parse(false, "pattern");
        Some(ret)
    }
    fn make_items(self: Box<ParserAnyMacro<'a>>) -> Option<SmallVector<P<ast::Item>>> {
        let mut ret = SmallVector::zero();
        while let Some(item) = panictry!(self.parser.borrow_mut().parse_item()) {
            ret.push(item);
        }
        self.ensure_complete_parse(false, "item");
        Some(ret)
    }

    fn make_impl_items(self: Box<ParserAnyMacro<'a>>)
                       -> Option<SmallVector<ast::ImplItem>> {
        let mut ret = SmallVector::zero();
        loop {
            let mut parser = self.parser.borrow_mut();
            match parser.token {
                token::Eof => break,
                _ => ret.push(panictry!(parser.parse_impl_item()))
            }
        }
        self.ensure_complete_parse(false, "item");
        Some(ret)
    }

    fn make_trait_items(self: Box<ParserAnyMacro<'a>>)
                       -> Option<SmallVector<ast::TraitItem>> {
        let mut ret = SmallVector::zero();
        loop {
            let mut parser = self.parser.borrow_mut();
            match parser.token {
                token::Eof => break,
                _ => ret.push(panictry!(parser.parse_trait_item()))
            }
        }
        self.ensure_complete_parse(false, "item");
        Some(ret)
    }


    fn make_stmts(self: Box<ParserAnyMacro<'a>>)
                 -> Option<SmallVector<ast::Stmt>> {
        let mut ret = SmallVector::zero();
        loop {
            let mut parser = self.parser.borrow_mut();
            match parser.token {
                token::Eof => break,
                _ => match parser.parse_stmt() {
                    Ok(maybe_stmt) => match maybe_stmt {
                        Some(stmt) => ret.push(stmt),
                        None => (),
                    },
                    Err(mut e) => {
                        e.emit();
                        break;
                    }
                }
            }
        }
        self.ensure_complete_parse(false, "statement");
        Some(ret)
    }

    fn make_ty(self: Box<ParserAnyMacro<'a>>) -> Option<P<ast::Ty>> {
        let ret = panictry!(self.parser.borrow_mut().parse_ty());
        self.ensure_complete_parse(false, "type");
        Some(ret)
    }
}

struct MacroRulesMacroExpander {
    name: ast::Ident,
    imported_from: Option<ast::Ident>,
    lhses: Vec<TokenTree>,
    rhses: Vec<TokenTree>,
    valid: bool,
}

impl TTMacroExpander for MacroRulesMacroExpander {
    fn expand<'cx>(&self,
                   cx: &'cx mut ExtCtxt,
                   sp: Span,
                   arg: &[TokenTree])
                   -> Box<MacResult+'cx> {
        if !self.valid {
            return DummyResult::any(sp);
        }
        generic_extension(cx,
                          sp,
                          self.name,
                          self.imported_from,
                          arg,
                          &self.lhses,
                          &self.rhses)
    }
}

/// Given `lhses` and `rhses`, this is the new macro we create
fn generic_extension<'cx>(cx: &'cx ExtCtxt,
                          sp: Span,
                          name: ast::Ident,
                          imported_from: Option<ast::Ident>,
                          arg: &[TokenTree],
                          lhses: &[TokenTree],
                          rhses: &[TokenTree])
                          -> Box<MacResult+'cx> {
    if cx.trace_macros() {
        println!("{}! {{ {} }}",
                 name,
                 print::pprust::tts_to_string(arg));
    }

    // Which arm's failure should we report? (the one furthest along)
    let mut best_fail_spot = DUMMY_SP;
    let mut best_fail_msg = "internal error: ran no matchers".to_string();

    for (i, lhs) in lhses.iter().enumerate() { // try each arm's matchers
        let lhs_tt = match *lhs {
            TokenTree::Delimited(_, ref delim) => &delim.tts[..],
            _ => cx.span_bug(sp, "malformed macro lhs")
        };

        match TokenTree::parse(cx, lhs_tt, arg) {
            Success(named_matches) => {
                let rhs = match rhses[i] {
                    // ignore delimiters
                    TokenTree::Delimited(_, ref delimed) => delimed.tts.clone(),
                    _ => cx.span_bug(sp, "malformed macro rhs"),
                };
                // rhs has holes ( `$id` and `$(...)` that need filled)
                let trncbr = new_tt_reader(&cx.parse_sess().span_diagnostic,
                                           Some(named_matches),
                                           imported_from,
                                           rhs);
                let mut p = Parser::new(cx.parse_sess(), cx.cfg(), Box::new(trncbr));
                p.filename = cx.filename.clone();
                p.mod_path_stack = cx.mod_path_stack.clone();
                p.restrictions = match cx.in_block {
                    true => Restrictions::NO_NONINLINE_MOD,
                    false => Restrictions::empty(),
                };
                p.check_unknown_macro_variable();
                // Let the context choose how to interpret the result.
                // Weird, but useful for X-macros.
                return Box::new(ParserAnyMacro {
                    parser: RefCell::new(p),

                    // Pass along the original expansion site and the name of the macro
                    // so we can print a useful error message if the parse of the expanded
                    // macro leaves unparsed tokens.
                    site_span: sp,
                    macro_ident: name
                })
            }
            Failure(sp, ref msg) => if sp.lo >= best_fail_spot.lo {
                best_fail_spot = sp;
                best_fail_msg = (*msg).clone();
            },
            Error(err_sp, ref msg) => {
                cx.span_fatal(err_sp.substitute_dummy(sp), &msg[..])
            }
        }
    }

     cx.span_fatal(best_fail_spot.substitute_dummy(sp), &best_fail_msg[..]);
}

// Note that macro-by-example's input is also matched against a token tree:
//                   $( $lhs:tt => $rhs:tt );+
//
// Holy self-referential!

/// Converts a `macro_rules!` invocation into a syntax extension.
pub fn compile<'cx>(cx: &'cx mut ExtCtxt,
                    def: &ast::MacroDef) -> SyntaxExtension {

    let lhs_nm =  gensym_ident("lhs");
    let rhs_nm =  gensym_ident("rhs");

    // The pattern that macro_rules matches.
    // The grammar for macro_rules! is:
    // $( $lhs:tt => $rhs:tt );+
    // ...quasiquoting this would be nice.
    // These spans won't matter, anyways
    let match_lhs_tok = MatchNt(lhs_nm, token::str_to_ident("tt"));
    let match_rhs_tok = MatchNt(rhs_nm, token::str_to_ident("tt"));
<<<<<<< HEAD
    let argument_gram = vec!(
        TokenTree::Sequence(DUMMY_SP,
                   Rc::new(tokenstream::SequenceRepetition {
                       tts: vec![
                           TokenTree::Token(DUMMY_SP, match_lhs_tok),
                           TokenTree::Token(DUMMY_SP, token::FatArrow),
                           TokenTree::Token(DUMMY_SP, match_rhs_tok)],
                       separator: Some(token::Semi),
                       op: tokenstream::KleeneOp::OneOrMore,
                       num_captures: 2
                   })),
        //to phase into semicolon-termination instead of
        //semicolon-separation
        TokenTree::Sequence(DUMMY_SP,
                   Rc::new(tokenstream::SequenceRepetition {
                       tts: vec![TokenTree::Token(DUMMY_SP, token::Semi)],
                       separator: None,
                       op: tokenstream::KleeneOp::ZeroOrMore,
                       num_captures: 0
                   })));
=======
    let argument_gram = vec![
        TokenTree::Sequence(DUMMY_SP, ast::SequenceRepetition {
            tts: vec![
                TokenTree::Token(DUMMY_SP, match_lhs_tok),
                TokenTree::Token(DUMMY_SP, token::FatArrow),
                TokenTree::Token(DUMMY_SP, match_rhs_tok)
            ],
            separator: Some(token::Semi),
            op: ast::KleeneOp::OneOrMore,
            num_captures: 2,
        }),
        // to phase into semicolon-termination instead of semicolon-separation
        TokenTree::Sequence(DUMMY_SP, ast::SequenceRepetition {
            tts: vec![TokenTree::Token(DUMMY_SP, token::Semi)],
            separator: None,
            op: ast::KleeneOp::ZeroOrMore,
            num_captures: 0,
        }),
    ];
>>>>>>> 0644aba0


    // Parse the macro_rules! invocation (`none` is for no interpolations):
    let arg_reader = new_tt_reader(&cx.parse_sess().span_diagnostic,
                                   None,
                                   None,
                                   def.body.clone());

    let argument_map = match parse(cx.parse_sess(),
                                   cx.cfg(),
                                   arg_reader,
                                   &argument_gram) {
        Success(m) => m,
        Failure(sp, str) | Error(sp, str) => {
            panic!(cx.parse_sess().span_diagnostic
                     .span_fatal(sp.substitute_dummy(def.span), &str[..]));
        }
    };

    let mut valid = true;

    // Extract the arguments:
    let lhses = match **argument_map.get(&lhs_nm.name).unwrap() {
        MatchedSeq(ref s, _) => {
            s.iter().map(|m| match **m {
                MatchedNonterminal(NtTT(ref tt)) => {
                    valid &= check_lhs_nt_follows(cx, tt);
                    (**tt).clone()
                }
                _ => cx.span_bug(def.span, "wrong-structured lhs")
            }).collect()
        }
        _ => cx.span_bug(def.span, "wrong-structured lhs")
    };

    let rhses = match **argument_map.get(&rhs_nm.name).unwrap() {
        MatchedSeq(ref s, _) => {
            s.iter().map(|m| match **m {
                MatchedNonterminal(NtTT(ref tt)) => (**tt).clone(),
                _ => cx.span_bug(def.span, "wrong-structured rhs")
            }).collect()
        }
        _ => cx.span_bug(def.span, "wrong-structured rhs")
    };

    for rhs in &rhses {
        valid &= check_rhs(cx, rhs);
    }

    let exp: Box<_> = Box::new(MacroRulesMacroExpander {
        name: def.ident,
        imported_from: def.imported_from,
        lhses: lhses,
        rhses: rhses,
        valid: valid,
    });

    NormalTT(exp, Some(def.span), def.allow_internal_unstable)
}

fn check_lhs_nt_follows(cx: &mut ExtCtxt, lhs: &TokenTree) -> bool {
    // lhs is going to be like TokenTree::Delimited(...), where the
    // entire lhs is those tts. Or, it can be a "bare sequence", not wrapped in parens.
    match lhs {
        &TokenTree::Delimited(_, ref tts) => check_matcher(cx, &tts.tts),
        _ => {
            cx.span_err(lhs.get_span(), "invalid macro matcher; matchers must \
                                         be contained in balanced delimiters");
            false
        }
    }
    // we don't abort on errors on rejection, the driver will do that for us
    // after parsing/expansion. we can report every error in every macro this way.
}

fn check_rhs(cx: &mut ExtCtxt, rhs: &TokenTree) -> bool {
    match *rhs {
        TokenTree::Delimited(..) => return true,
        _ => cx.span_err(rhs.get_span(), "macro rhs must be delimited")
    }
    false
}

fn check_matcher(cx: &mut ExtCtxt, matcher: &[TokenTree]) -> bool {
    let first_sets = FirstSets::new(matcher);
    let empty_suffix = TokenSet::empty();
    let err = cx.parse_sess.span_diagnostic.err_count();
    check_matcher_core(cx, &first_sets, matcher, &empty_suffix);
    err == cx.parse_sess.span_diagnostic.err_count()
}

// The FirstSets for a matcher is a mapping from subsequences in the
// matcher to the FIRST set for that subsequence.
//
// This mapping is partially precomputed via a backwards scan over the
// token trees of the matcher, which provides a mapping from each
// repetition sequence to its FIRST set.
//
// (Hypothetically sequences should be uniquely identifiable via their
// spans, though perhaps that is false e.g. for macro-generated macros
// that do not try to inject artificial span information. My plan is
// to try to catch such cases ahead of time and not include them in
// the precomputed mapping.)
struct FirstSets {
    // this maps each TokenTree::Sequence `$(tt ...) SEP OP` that is uniquely identified by its
    // span in the original matcher to the First set for the inner sequence `tt ...`.
    //
    // If two sequences have the same span in a matcher, then map that
    // span to None (invalidating the mapping here and forcing the code to
    // use a slow path).
    first: HashMap<Span, Option<TokenSet>>,
}

impl FirstSets {
    fn new(tts: &[TokenTree]) -> FirstSets {
        let mut sets = FirstSets { first: HashMap::new() };
        build_recur(&mut sets, tts);
        return sets;

        // walks backward over `tts`, returning the FIRST for `tts`
        // and updating `sets` at the same time for all sequence
        // substructure we find within `tts`.
        fn build_recur(sets: &mut FirstSets, tts: &[TokenTree]) -> TokenSet {
            let mut first = TokenSet::empty();
            for tt in tts.iter().rev() {
                match *tt {
                    TokenTree::Token(sp, ref tok) => {
                        first.replace_with((sp, tok.clone()));
                    }
                    TokenTree::Delimited(_, ref delimited) => {
                        build_recur(sets, &delimited.tts[..]);
                        first.replace_with((delimited.open_span,
                                            Token::OpenDelim(delimited.delim)));
                    }
                    TokenTree::Sequence(sp, ref seq_rep) => {
                        let subfirst = build_recur(sets, &seq_rep.tts[..]);

                        match sets.first.entry(sp) {
                            Entry::Vacant(vac) => {
                                vac.insert(Some(subfirst.clone()));
                            }
                            Entry::Occupied(mut occ) => {
                                // if there is already an entry, then a span must have collided.
                                // This should not happen with typical macro_rules macros,
                                // but syntax extensions need not maintain distinct spans,
                                // so distinct syntax trees can be assigned the same span.
                                // In such a case, the map cannot be trusted; so mark this
                                // entry as unusable.
                                occ.insert(None);
                            }
                        }

                        // If the sequence contents can be empty, then the first
                        // token could be the separator token itself.

                        if let (Some(ref sep), true) = (seq_rep.separator.clone(),
                                                        subfirst.maybe_empty) {
                            first.add_one_maybe((sp, sep.clone()));
                        }

                        // Reverse scan: Sequence comes before `first`.
                        if subfirst.maybe_empty || seq_rep.op == tokenstream::KleeneOp::ZeroOrMore {
                            // If sequence is potentially empty, then
                            // union them (preserving first emptiness).
                            first.add_all(&TokenSet { maybe_empty: true, ..subfirst });
                        } else {
                            // Otherwise, sequence guaranteed
                            // non-empty; replace first.
                            first = subfirst;
                        }
                    }
                }
            }

            return first;
        }
    }

    // walks forward over `tts` until all potential FIRST tokens are
    // identified.
    fn first(&self, tts: &[TokenTree]) -> TokenSet {
        let mut first = TokenSet::empty();
        for tt in tts.iter() {
            assert!(first.maybe_empty);
            match *tt {
                TokenTree::Token(sp, ref tok) => {
                    first.add_one((sp, tok.clone()));
                    return first;
                }
                TokenTree::Delimited(_, ref delimited) => {
                    first.add_one((delimited.open_span,
                                   Token::OpenDelim(delimited.delim)));
                    return first;
                }
                TokenTree::Sequence(sp, ref seq_rep) => {
                    match self.first.get(&sp) {
                        Some(&Some(ref subfirst)) => {

                            // If the sequence contents can be empty, then the first
                            // token could be the separator token itself.

                            if let (Some(ref sep), true) = (seq_rep.separator.clone(),
                                                            subfirst.maybe_empty) {
                                first.add_one_maybe((sp, sep.clone()));
                            }

                            assert!(first.maybe_empty);
                            first.add_all(subfirst);
                            if subfirst.maybe_empty ||
                               seq_rep.op == tokenstream::KleeneOp::ZeroOrMore {
                                // continue scanning for more first
                                // tokens, but also make sure we
                                // restore empty-tracking state
                                first.maybe_empty = true;
                                continue;
                            } else {
                                return first;
                            }
                        }

                        Some(&None) => {
                            panic!("assume all sequences have (unique) spans for now");
                        }

                        None => {
                            panic!("We missed a sequence during FirstSets construction");
                        }
                    }
                }
            }
        }

        // we only exit the loop if `tts` was empty or if every
        // element of `tts` matches the empty sequence.
        assert!(first.maybe_empty);
        return first;
    }
}

// A set of Tokens, which may include MatchNt tokens (for
// macro-by-example syntactic variables). It also carries the
// `maybe_empty` flag; that is true if and only if the matcher can
// match an empty token sequence.
//
// The First set is computed on submatchers like `$($a:expr b),* $(c)* d`,
// which has corresponding FIRST = {$a:expr, c, d}.
// Likewise, `$($a:expr b),* $(c)+ d` has FIRST = {$a:expr, c}.
//
// (Notably, we must allow for *-op to occur zero times.)
#[derive(Clone, Debug)]
struct TokenSet {
    tokens: Vec<(Span, Token)>,
    maybe_empty: bool,
}

impl TokenSet {
    // Returns a set for the empty sequence.
    fn empty() -> Self { TokenSet { tokens: Vec::new(), maybe_empty: true } }

    // Returns the set `{ tok }` for the single-token (and thus
    // non-empty) sequence [tok].
    fn singleton(tok: (Span, Token)) -> Self {
        TokenSet { tokens: vec![tok], maybe_empty: false }
    }

    // Changes self to be the set `{ tok }`.
    // Since `tok` is always present, marks self as non-empty.
    fn replace_with(&mut self, tok: (Span, Token)) {
        self.tokens.clear();
        self.tokens.push(tok);
        self.maybe_empty = false;
    }

    // Changes self to be the empty set `{}`; meant for use when
    // the particular token does not matter, but we want to
    // record that it occurs.
    fn replace_with_irrelevant(&mut self) {
        self.tokens.clear();
        self.maybe_empty = false;
    }

    // Adds `tok` to the set for `self`, marking sequence as non-empy.
    fn add_one(&mut self, tok: (Span, Token)) {
        if !self.tokens.contains(&tok) {
            self.tokens.push(tok);
        }
        self.maybe_empty = false;
    }

    // Adds `tok` to the set for `self`. (Leaves `maybe_empty` flag alone.)
    fn add_one_maybe(&mut self, tok: (Span, Token)) {
        if !self.tokens.contains(&tok) {
            self.tokens.push(tok);
        }
    }

    // Adds all elements of `other` to this.
    //
    // (Since this is a set, we filter out duplicates.)
    //
    // If `other` is potentially empty, then preserves the previous
    // setting of the empty flag of `self`. If `other` is guaranteed
    // non-empty, then `self` is marked non-empty.
    fn add_all(&mut self, other: &Self) {
        for tok in &other.tokens {
            if !self.tokens.contains(tok) {
                self.tokens.push(tok.clone());
            }
        }
        if !other.maybe_empty {
            self.maybe_empty = false;
        }
    }
}

// Checks that `matcher` is internally consistent and that it
// can legally by followed by a token N, for all N in `follow`.
// (If `follow` is empty, then it imposes no constraint on
// the `matcher`.)
//
// Returns the set of NT tokens that could possibly come last in
// `matcher`. (If `matcher` matches the empty sequence, then
// `maybe_empty` will be set to true.)
//
// Requires that `first_sets` is pre-computed for `matcher`;
// see `FirstSets::new`.
fn check_matcher_core(cx: &mut ExtCtxt,
                      first_sets: &FirstSets,
                      matcher: &[TokenTree],
                      follow: &TokenSet) -> TokenSet {
    use print::pprust::token_to_string;

    let mut last = TokenSet::empty();

    // 2. For each token and suffix  [T, SUFFIX] in M:
    // ensure that T can be followed by SUFFIX, and if SUFFIX may be empty,
    // then ensure T can also be followed by any element of FOLLOW.
    'each_token: for i in 0..matcher.len() {
        let token = &matcher[i];
        let suffix = &matcher[i+1..];

        let build_suffix_first = || {
            let mut s = first_sets.first(suffix);
            if s.maybe_empty { s.add_all(follow); }
            return s;
        };

        // (we build `suffix_first` on demand below; you can tell
        // which cases are supposed to fall through by looking for the
        // initialization of this variable.)
        let suffix_first;

        // First, update `last` so that it corresponds to the set
        // of NT tokens that might end the sequence `... token`.
        match *token {
            TokenTree::Token(sp, ref tok) => {
                let can_be_followed_by_any;
                if let Err(bad_frag) = has_legal_fragment_specifier(tok) {
                    cx.struct_span_err(sp, &format!("invalid fragment specifier `{}`", bad_frag))
                        .help("valid fragment specifiers are `ident`, `block`, \
                               `stmt`, `expr`, `pat`, `ty`, `path`, `meta`, `tt` \
                               and `item`")
                        .emit();
                    // (This eliminates false positives and duplicates
                    // from error messages.)
                    can_be_followed_by_any = true;
                } else {
                    can_be_followed_by_any = token_can_be_followed_by_any(tok);
                }

                if can_be_followed_by_any {
                    // don't need to track tokens that work with any,
                    last.replace_with_irrelevant();
                    // ... and don't need to check tokens that can be
                    // followed by anything against SUFFIX.
                    continue 'each_token;
                } else {
                    last.replace_with((sp, tok.clone()));
                    suffix_first = build_suffix_first();
                }
            }
            TokenTree::Delimited(_, ref d) => {
                let my_suffix = TokenSet::singleton((d.close_span, Token::CloseDelim(d.delim)));
                check_matcher_core(cx, first_sets, &d.tts, &my_suffix);
                // don't track non NT tokens
                last.replace_with_irrelevant();

                // also, we don't need to check delimited sequences
                // against SUFFIX
                continue 'each_token;
            }
            TokenTree::Sequence(sp, ref seq_rep) => {
                suffix_first = build_suffix_first();
                // The trick here: when we check the interior, we want
                // to include the separator (if any) as a potential
                // (but not guaranteed) element of FOLLOW. So in that
                // case, we make a temp copy of suffix and stuff
                // delimiter in there.
                //
                // FIXME: Should I first scan suffix_first to see if
                // delimiter is already in it before I go through the
                // work of cloning it? But then again, this way I may
                // get a "tighter" span?
                let mut new;
                let my_suffix = if let Some(ref u) = seq_rep.separator {
                    new = suffix_first.clone();
                    new.add_one_maybe((sp, u.clone()));
                    &new
                } else {
                    &suffix_first
                };

                // At this point, `suffix_first` is built, and
                // `my_suffix` is some TokenSet that we can use
                // for checking the interior of `seq_rep`.
                let next = check_matcher_core(cx, first_sets, &seq_rep.tts, my_suffix);
                if next.maybe_empty {
                    last.add_all(&next);
                } else {
                    last = next;
                }

                // the recursive call to check_matcher_core already ran the 'each_last
                // check below, so we can just keep going forward here.
                continue 'each_token;
            }
        }

        // (`suffix_first` guaranteed initialized once reaching here.)

        // Now `last` holds the complete set of NT tokens that could
        // end the sequence before SUFFIX. Check that every one works with `suffix`.
        'each_last: for &(_sp, ref t) in &last.tokens {
            if let MatchNt(ref name, ref frag_spec) = *t {
                for &(sp, ref next_token) in &suffix_first.tokens {
                    match is_in_follow(cx, next_token, &frag_spec.name.as_str()) {
                        Err((msg, help)) => {
                            cx.struct_span_err(sp, &msg).help(help).emit();
                            // don't bother reporting every source of
                            // conflict for a particular element of `last`.
                            continue 'each_last;
                        }
                        Ok(true) => {}
                        Ok(false) => {
                            let may_be = if last.tokens.len() == 1 &&
                                suffix_first.tokens.len() == 1
                            {
                                "is"
                            } else {
                                "may be"
                            };

                            cx.span_err(
                                sp,
                                &format!("`${name}:{frag}` {may_be} followed by `{next}`, which \
                                          is not allowed for `{frag}` fragments",
                                         name=name,
                                         frag=frag_spec,
                                         next=token_to_string(next_token),
                                         may_be=may_be)
                            );
                        }
                    }
                }
            }
        }
    }
    last
}

fn token_can_be_followed_by_any(tok: &Token) -> bool {
    if let &MatchNt(_, ref frag_spec) = tok {
        frag_can_be_followed_by_any(&frag_spec.name.as_str())
    } else {
        // (Non NT's can always be followed by anthing in matchers.)
        true
    }
}

/// True if a fragment of type `frag` can be followed by any sort of
/// token.  We use this (among other things) as a useful approximation
/// for when `frag` can be followed by a repetition like `$(...)*` or
/// `$(...)+`. In general, these can be a bit tricky to reason about,
/// so we adopt a conservative position that says that any fragment
/// specifier which consumes at most one token tree can be followed by
/// a fragment specifier (indeed, these fragments can be followed by
/// ANYTHING without fear of future compatibility hazards).
fn frag_can_be_followed_by_any(frag: &str) -> bool {
    match frag {
        "item"  | // always terminated by `}` or `;`
        "block" | // exactly one token tree
        "ident" | // exactly one token tree
        "meta"  | // exactly one token tree
        "tt" =>   // exactly one token tree
            true,

        _ =>
            false,
    }
}

/// True if `frag` can legally be followed by the token `tok`. For
/// fragments that can consume an unbounded number of tokens, `tok`
/// must be within a well-defined follow set. This is intended to
/// guarantee future compatibility: for example, without this rule, if
/// we expanded `expr` to include a new binary operator, we might
/// break macros that were relying on that binary operator as a
/// separator.
// when changing this do not forget to update doc/book/macros.md!
fn is_in_follow(_: &ExtCtxt, tok: &Token, frag: &str) -> Result<bool, (String, &'static str)> {
    if let &CloseDelim(_) = tok {
        // closing a token tree can never be matched by any fragment;
        // iow, we always require that `(` and `)` match, etc.
        Ok(true)
    } else {
        match frag {
            "item" => {
                // since items *must* be followed by either a `;` or a `}`, we can
                // accept anything after them
                Ok(true)
            },
            "block" => {
                // anything can follow block, the braces provide an easy boundary to
                // maintain
                Ok(true)
            },
            "stmt" | "expr"  => {
                match *tok {
                    FatArrow | Comma | Semi => Ok(true),
                    _ => Ok(false)
                }
            },
            "pat" => {
                match *tok {
                    FatArrow | Comma | Eq | BinOp(token::Or) => Ok(true),
                    Ident(i) if (i.name.as_str() == "if" ||
                                 i.name.as_str() == "in") => Ok(true),
                    _ => Ok(false)
                }
            },
            "path" | "ty" => {
                match *tok {
                    OpenDelim(token::DelimToken::Brace) | OpenDelim(token::DelimToken::Bracket) |
                    Comma | FatArrow | Colon | Eq | Gt | Semi | BinOp(token::Or) => Ok(true),
                    MatchNt(_, ref frag) if frag.name.as_str() == "block" => Ok(true),
                    Ident(i) if i.name.as_str() == "as" || i.name.as_str() == "where" => Ok(true),
                    _ => Ok(false)
                }
            },
            "ident" => {
                // being a single token, idents are harmless
                Ok(true)
            },
            "meta" | "tt" => {
                // being either a single token or a delimited sequence, tt is
                // harmless
                Ok(true)
            },
            _ => Err((format!("invalid fragment specifier `{}`", frag),
                     "valid fragment specifiers are `ident`, `block`, \
                      `stmt`, `expr`, `pat`, `ty`, `path`, `meta`, `tt` \
                      and `item`"))
        }
    }
}

fn has_legal_fragment_specifier(tok: &Token) -> Result<(), String> {
    debug!("has_legal_fragment_specifier({:?})", tok);
    if let &MatchNt(_, ref frag_spec) = tok {
        let s = &frag_spec.name.as_str();
        if !is_legal_fragment_specifier(s) {
            return Err(s.to_string());
        }
    }
    Ok(())
}

fn is_legal_fragment_specifier(frag: &str) -> bool {
    match frag {
        "item" | "block" | "stmt" | "expr" | "pat" |
        "path" | "ty" | "ident" | "meta" | "tt" => true,
        _ => false,
    }
}<|MERGE_RESOLUTION|>--- conflicted
+++ resolved
@@ -261,49 +261,25 @@
     // These spans won't matter, anyways
     let match_lhs_tok = MatchNt(lhs_nm, token::str_to_ident("tt"));
     let match_rhs_tok = MatchNt(rhs_nm, token::str_to_ident("tt"));
-<<<<<<< HEAD
-    let argument_gram = vec!(
-        TokenTree::Sequence(DUMMY_SP,
-                   Rc::new(tokenstream::SequenceRepetition {
-                       tts: vec![
-                           TokenTree::Token(DUMMY_SP, match_lhs_tok),
-                           TokenTree::Token(DUMMY_SP, token::FatArrow),
-                           TokenTree::Token(DUMMY_SP, match_rhs_tok)],
-                       separator: Some(token::Semi),
-                       op: tokenstream::KleeneOp::OneOrMore,
-                       num_captures: 2
-                   })),
-        //to phase into semicolon-termination instead of
-        //semicolon-separation
-        TokenTree::Sequence(DUMMY_SP,
-                   Rc::new(tokenstream::SequenceRepetition {
-                       tts: vec![TokenTree::Token(DUMMY_SP, token::Semi)],
-                       separator: None,
-                       op: tokenstream::KleeneOp::ZeroOrMore,
-                       num_captures: 0
-                   })));
-=======
     let argument_gram = vec![
-        TokenTree::Sequence(DUMMY_SP, ast::SequenceRepetition {
+        TokenTree::Sequence(DUMMY_SP, tokenstream::SequenceRepetition {
             tts: vec![
                 TokenTree::Token(DUMMY_SP, match_lhs_tok),
                 TokenTree::Token(DUMMY_SP, token::FatArrow),
-                TokenTree::Token(DUMMY_SP, match_rhs_tok)
+                TokenTree::Token(DUMMY_SP, match_rhs_tok),
             ],
             separator: Some(token::Semi),
-            op: ast::KleeneOp::OneOrMore,
+            op: tokenstream::KleeneOp::OneOrMore,
             num_captures: 2,
         }),
         // to phase into semicolon-termination instead of semicolon-separation
-        TokenTree::Sequence(DUMMY_SP, ast::SequenceRepetition {
+        TokenTree::Sequence(DUMMY_SP, tokenstream::SequenceRepetition {
             tts: vec![TokenTree::Token(DUMMY_SP, token::Semi)],
             separator: None,
-            op: ast::KleeneOp::ZeroOrMore,
-            num_captures: 0,
+            op: tokenstream::KleeneOp::ZeroOrMore,
+            num_captures: 0
         }),
     ];
->>>>>>> 0644aba0
-
 
     // Parse the macro_rules! invocation (`none` is for no interpolations):
     let arg_reader = new_tt_reader(&cx.parse_sess().span_diagnostic,
