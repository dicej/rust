// Copyright 2014 The Rust Project Developers. See the COPYRIGHT
// file at the top-level directory of this distribution and at
// http://rust-lang.org/COPYRIGHT.
//
// Licensed under the Apache License, Version 2.0 <LICENSE-APACHE or
// http://www.apache.org/licenses/LICENSE-2.0> or the MIT license
// <LICENSE-MIT or http://opensource.org/licenses/MIT>, at your
// option. This file may not be copied, modified, or distributed
// except according to those terms.

// ignore-macos osx really doesn't like cycling through large numbers of
//              sockets as calls to connect() will start returning EADDRNOTAVAIL
//              quite quickly and it takes a few seconds for the sockets to get
//              recycled.

<<<<<<< HEAD
use std::comm::channel;
=======
use std::sync::mpsc::channel;
>>>>>>> bc83a009
use std::io::{TcpListener, Listener, Acceptor, EndOfFile, TcpStream};
use std::sync::{atomic, Arc};
use std::thread::Thread;

static N: uint = 8;
static M: uint = 20;

fn main() {
    test();
}

fn test() {
    let mut l = TcpListener::bind("127.0.0.1:0").unwrap();
    let addr = l.socket_name().unwrap();
    let mut a = l.listen().unwrap();
    let cnt = Arc::new(atomic::AtomicUint::new(0));

    let (srv_tx, srv_rx) = channel();
    let (cli_tx, cli_rx) = channel();
    for _ in range(0, N) {
        let a = a.clone();
        let cnt = cnt.clone();
        let srv_tx = srv_tx.clone();
        Thread::spawn(move|| {
            let mut a = a;
            loop {
                match a.accept() {
                    Ok(..) => {
                        if cnt.fetch_add(1, atomic::SeqCst) == N * M - 1 {
                            break
                        }
                    }
                    Err(ref e) if e.kind == EndOfFile => break,
                    Err(e) => panic!("{}", e),
                }
            }
            srv_tx.send(());
        }).detach();
    }

    for _ in range(0, N) {
        let cli_tx = cli_tx.clone();
        Thread::spawn(move|| {
            for _ in range(0, M) {
                let _s = TcpStream::connect(addr).unwrap();
            }
            cli_tx.send(());
        }).detach();
    }
    drop((cli_tx, srv_tx));

    // wait for senders
    if cli_rx.iter().take(N).count() != N {
        a.close_accept().unwrap();
        panic!("clients panicked");
    }

    // wait for one acceptor to die
    let _ = srv_rx.recv();

    // Notify other receivers should die
    a.close_accept().unwrap();

    // wait for receivers
    assert_eq!(srv_rx.iter().take(N - 1).count(), N - 1);

    // Everything should have been accepted.
    assert_eq!(cnt.load(atomic::SeqCst), N * M);
}<|MERGE_RESOLUTION|>--- conflicted
+++ resolved
@@ -13,11 +13,7 @@
 //              quite quickly and it takes a few seconds for the sockets to get
 //              recycled.
 
-<<<<<<< HEAD
-use std::comm::channel;
-=======
 use std::sync::mpsc::channel;
->>>>>>> bc83a009
 use std::io::{TcpListener, Listener, Acceptor, EndOfFile, TcpStream};
 use std::sync::{atomic, Arc};
 use std::thread::Thread;
