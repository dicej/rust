#![feature(rustc_attrs)]

#[rustc_effective_visibility]
mod outer { //~ ERROR Public: pub(crate), Exported: pub(crate), Reachable: pub(crate), ReachableFromImplTrait: pub(crate)
    #[rustc_effective_visibility]
    pub mod inner1 { //~ ERROR Public: pub(crate), Exported: pub, Reachable: pub, ReachableFromImplTrait: pub

        #[rustc_effective_visibility]
        extern "C" {} //~ ERROR Public: pub(crate), Exported: pub, Reachable: pub, ReachableFromImplTrait: pub

        #[rustc_effective_visibility]
        pub trait PubTrait { //~ ERROR Public: pub(crate), Exported: pub, Reachable: pub, ReachableFromImplTrait: pub
            #[rustc_effective_visibility]
            const A: i32; //~ ERROR Public: pub(crate), Exported: pub, Reachable: pub, ReachableFromImplTrait: pub
            #[rustc_effective_visibility]
            type B; //~ ERROR Public: pub(crate), Exported: pub, Reachable: pub, ReachableFromImplTrait: pub
        }

        #[rustc_effective_visibility]
        struct PrivStruct; //~ ERROR Public: pub(self), Exported: pub(self), Reachable: pub(self), ReachableFromImplTrait: pub(self)

        #[rustc_effective_visibility]
        pub union PubUnion { //~ ERROR Public: pub(crate), Exported: pub, Reachable: pub, ReachableFromImplTrait: pub
            #[rustc_effective_visibility]
            a: u8, //~ ERROR Public: pub(self), Exported: pub(self), Reachable: pub(self), ReachableFromImplTrait: pub(self)
            #[rustc_effective_visibility]
            pub b: u8, //~ ERROR Public: pub(crate), Exported: pub, Reachable: pub, ReachableFromImplTrait: pub
        }

        #[rustc_effective_visibility]
        pub enum Enum { //~ ERROR Public: pub(crate), Exported: pub, Reachable: pub, ReachableFromImplTrait: pub
            #[rustc_effective_visibility]
            A( //~ ERROR Public: pub(crate), Exported: pub, Reachable: pub, ReachableFromImplTrait: pub
                #[rustc_effective_visibility]
                PubUnion,  //~ ERROR Public: pub(crate), Exported: pub, Reachable: pub, ReachableFromImplTrait: pub
            ),
        }
    }

    #[rustc_effective_visibility]
    macro_rules! none_macro { //~ Public: pub(crate), Exported: pub(crate), Reachable: pub(crate), ReachableFromImplTrait: pub(crate)
        () => {};
    }

    #[macro_export]
    #[rustc_effective_visibility]
    macro_rules! public_macro { //~ Public: pub, Exported: pub, Reachable: pub, ReachableFromImplTrait: pub
        () => {};
    }

    #[rustc_effective_visibility]
    pub struct ReachableStruct { //~ ERROR Public: pub(crate), Exported: pub(crate), Reachable: pub, ReachableFromImplTrait: pub
        #[rustc_effective_visibility]
        pub a: u8, //~ ERROR Public: pub(crate), Exported: pub(crate), Reachable: pub, ReachableFromImplTrait: pub
    }
}

pub use outer::inner1;

pub fn foo() -> outer::ReachableStruct { outer::ReachableStruct {a: 0} }

<<<<<<< HEAD
=======
mod half_public_import {
    #[rustc_effective_visibility]
    pub type HalfPublicImport = u8; //~ ERROR Public: pub(crate), Exported: pub, Reachable: pub, ReachableFromImplTrait: pub
    #[rustc_effective_visibility]
    #[allow(non_upper_case_globals)]
    pub(crate) const HalfPublicImport: u8 = 0; //~ ERROR Public: pub(crate), Exported: pub(crate), Reachable: pub(crate), ReachableFromImplTrait: pub(crate)
}

#[rustc_effective_visibility]
pub use half_public_import::HalfPublicImport; //~ ERROR Public: pub, Exported: pub, Reachable: pub, ReachableFromImplTrait: pub

>>>>>>> b1ab3b73
fn main() {}<|MERGE_RESOLUTION|>--- conflicted
+++ resolved
@@ -55,12 +55,11 @@
     }
 }
 
-pub use outer::inner1;
+#[rustc_effective_visibility]
+pub use outer::inner1; //~ ERROR Public: pub, Exported: pub, Reachable: pub, ReachableFromImplTrait: pub
 
 pub fn foo() -> outer::ReachableStruct { outer::ReachableStruct {a: 0} }
 
-<<<<<<< HEAD
-=======
 mod half_public_import {
     #[rustc_effective_visibility]
     pub type HalfPublicImport = u8; //~ ERROR Public: pub(crate), Exported: pub, Reachable: pub, ReachableFromImplTrait: pub
@@ -72,5 +71,4 @@
 #[rustc_effective_visibility]
 pub use half_public_import::HalfPublicImport; //~ ERROR Public: pub, Exported: pub, Reachable: pub, ReachableFromImplTrait: pub
 
->>>>>>> b1ab3b73
 fn main() {}